<<<<<<< HEAD

=======
>>>>>>> debeb54c
import numpy as np
from numpy.linalg import lstsq
from scipy.linalg import LinAlgError, LinAlgWarning, ldl, solve_triangular


def log1p_exp(a: float):
    """Calculates the log of 1 plus the exponential of the specified value without
    overflow"""
    if a > 0.0:
        return a + np.log1p(np.exp(-a))
    return np.log1p(np.exp(a))


def log_sum_exp(a: float, b: float):
    """Robust sum on log-scale"""
    if np.isneginf(a):
        return b
    if np.isposinf(a) and np.isposinf(b):
        return np.inf
    if a > b:
        return a + log1p_exp(b - a)
    return b + log1p_exp(a - b)


def cholesky_inverse(matrix):
    """Borrowed from numpyro at
    https://github.com/pyro-ppl/numpyro/blob/master/numpyro/distributions/util.py
    """
    tril_inv = np.swapaxes(
        np.linalg.cholesky(matrix[..., ::-1, ::-1])[..., ::-1, ::-1], -2, -1
    )
    identity = np.broadcast_to(np.identity(matrix.shape[-1]), tril_inv.shape)
    return solve_triangular(tril_inv, identity, lower=True)


def rmse(y, yhat):
    """Root Mean Squared Error"""
    return np.linalg.norm(y - yhat) / np.sqrt(len(y))


def mae(y, yhat):
    """Mean Absolute Error"""
    return np.mean(np.abs(y - yhat))


def mad(y, yhat):
    """Maximum Absolute Difference"""
    return np.max(np.abs(y - yhat))


def ned(y, yhat):
    """Normalized Euclidean Distance"""
    return np.linalg.norm(y - yhat) / (np.linalg.norm(y) + np.linalg.norm(yhat))


def smape(y, yhat):
    """Symmetric Mean Absolute Error between 0% and 100%"""
    return 100.0 * np.mean(np.abs(y - yhat) / np.add(np.abs(y), np.abs(yhat)))


def fit(y, yhat):
    """Fit percentage"""
    return 1.0 - np.linalg.norm(y - yhat, 2) / np.linalg.norm(y - np.mean(y), 2)


def nearest_cholesky(m, method="ldl") -> np.ndarray:
    """nearest positive semi definite Cholesky decomposition

    Returns:
        Upper triangular Cholesky factor of `A`
    """
    if not m.any():
        return m

    x = (m + m.T) / 2.0
    if method == "ldl":
        lu, d, _ = ldl(x, lower=True, hermitian=True)
        return np.diag([np.sqrt(w) if w > 0 else 0 for w in d.diagonal()]) @ lu.T
    elif method == "eigen":
        eigvals, v = np.linalg.eigh(x)
        return np.linalg.qr(
            np.diag([np.sqrt(w) if w > 0 else 0 for w in eigvals]) @ v.T, "r"
        )
    elif method == "jitter":
        Ix = np.eye(x.shape[0])
        jitter = 1e-9
        while jitter < 1.0:
            try:
                chol = np.linalg.cholesky(x + jitter * Ix).T
                return chol
            except (LinAlgError, LinAlgWarning):
                jitter *= 10.0
    else:
        raise ValueError("`method` must be set to `ldl`, `eigen` or `jitter`")


def diff_upper_cholesky(R: np.ndarray, dS: np.ndarray) -> np.ndarray:
    """Forward differentiation of the upper Cholesky decomposition

    .. math::

        S = R^T R

    Args:
        R: Upper triangular Cholesky factor of the symmetric matrix S
        dS: Derivative of the symmetric matrix S

    Returns:
        dR: Derivative of the upper triangular Cholesky factor R

    Reference:
        Iain Murray. Differentiation of the Cholesky decomposition, February 2016
        https://homepages.inf.ed.ac.uk/imurray2/pub/16choldiff/choldiff.pdf
    """

    def Phi(x):
        x = np.triu(x)
        x[np.diag_indices_from(x)] *= 0.5
        return x

    try:
        right_ = solve_triangular(R, dS.T, trans="T").T
    except (LinAlgError, LinAlgWarning):
        right_ = np.transpose(lstsq(R.T, dS.T, rcond=-1)[0])
    finally:
        try:
            left_ = solve_triangular(R, right_, trans="T")
        except (LinAlgError, LinAlgWarning):
            left_ = lstsq(R.T, right_, rcond=-1)[0]
    return Phi(left_) @ R


def time_series_pca(X: np.ndarray, verbose: bool = False):
    """Principal Component Analysis reduction of multiple time series into one component

    Args:
        X: Array of time series stacked by columns, e.g. X.shape = (n, nc) where n and
          nc are respectively the length and the number of time series
        verbose: Print the percentage of variance explained by the first component

    Returns:
        The first component of the PCA
    """
    w, v = np.linalg.eigh(np.cov((X - X.mean(axis=0)) / X.std(axis=0), rowvar=False))
    idx = w.argsort()[::-1]
    w, v = w[idx], v[:, idx]
    if verbose:
        print(f"explain {np.squeeze(w[0] / w.sum()):.3e} % of the variance")
    return X @ (v[:, 0] / v[:, 0].sum())<|MERGE_RESOLUTION|>--- conflicted
+++ resolved
@@ -1,7 +1,3 @@
-<<<<<<< HEAD
-
-=======
->>>>>>> debeb54c
 import numpy as np
 from numpy.linalg import lstsq
 from scipy.linalg import LinAlgError, LinAlgWarning, ldl, solve_triangular
